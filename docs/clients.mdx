--- conflicted
+++ resolved
@@ -39,12 +39,8 @@
 | [Microsoft Copilot Studio]                  | ❌          | ❌        | ✅      | ❌         | ❌    | Supports tools                                                              |
 | [MindPal][MindPal]                          | ❌          | ❌        | ✅      | ❌         | ❌    | Supports tools for no-code AI agents and multi-agent workflows.             |
 | [OpenSumi][OpenSumi]                        | ❌          | ❌        | ✅      | ❌         | ❌    | Supports tools in OpenSumi                                                  |
-<<<<<<< HEAD
 | [oterm][oterm]                              | ❌          | ✅        | ✅      | ✅         | ❌    | Supports tools, prompts and sampling for Ollama.                                                 |
 | [Postman][postman]                          | ✅          | ✅        | ✅      | ❌         | ❌    | Supports tools, resources, prompts, and sampling                                                 |
-=======
-| [oterm][oterm]                              | ❌          | ✅        | ✅      | ✅         | ❌    | Supports tools, prompts and sampling for Ollama.                            |
->>>>>>> d0c59298
 | [Roo Code][Roo Code]                        | ✅          | ❌        | ✅      | ❌         | ❌    | Supports tools and resources.                                               |
 | [Slack MCP Client][Slack MCP Client]        | ❌          | ❌        | ✅      | ❌         | ❌    | Supports tools and multiple servers.                                        |
 | [Sourcegraph Cody][Cody]                    | ✅          | ❌        | ❌      | ❌         | ❌    | Supports resources through OpenCTX                                          |
@@ -414,7 +410,6 @@
 - Integration with development workflows
 - Extensible AI capabilities
 
-<<<<<<< HEAD
 ### Postman
 
 [Postman](https://postman.com/downloads) is the most popular API client and now supports MCP server testing and debugging.
@@ -424,7 +419,7 @@
 - Fast, seamless UI for debugging MCP capabilities
 - MCP config integration (Claude, VSCode, etc.) for fast first-time experience in testing MCPs
 - Integration with history, varibles, and collections for re-use and collaboration
-=======
+
 ### Slack MCP Client
 [Slack MCP Client](https://github.com/tuannvm/slack-mcp-client) acts as a bridge between Slack and Model Context Protocol (MCP) servers. Using Slack as the interface, it enables large language models (LLMs) to connect and interact with various MCP servers through standardized MCP tools.
 
@@ -432,7 +427,6 @@
 - **Supports Popular LLM Providers:** Integrates seamlessly with leading large language model providers such as OpenAI, Anthropic, and Ollama, allowing users to leverage advanced conversational AI and orchestration capabilities within Slack.
 - **Dynamic and Secure Integration:** Supports dynamic registration of MCP tools, works in both channels and direct messages and manages credentials securely via environment variables or Kubernetes secrets.
 - **Easy Deployment and Extensibility:** Offers official Docker images, a Helm chart for Kubernetes, and Docker Compose for local development, making it simple to deploy, configure, and extend with additional MCP servers or tools.
->>>>>>> d0c59298
 
 ### Sourcegraph Cody
 [Cody](https://openctx.org/docs/providers/modelcontextprotocol) is Sourcegraph's AI coding assistant, which implements MCP through OpenCTX.
