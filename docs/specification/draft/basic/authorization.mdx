---
title: Authorization
---

<Info>**Protocol Revision**: draft</Info>

## 1. Introduction

### 1.1 Purpose and Scope

The Model Context Protocol provides authorization capabilities at the transport level,
enabling MCP clients to make requests to restricted MCP servers on behalf of resource
owners. This specification defines the authorization flow for HTTP-based transports.

### 1.2 Protocol Requirements

Authorization is **OPTIONAL** for MCP implementations. When supported:

- Implementations using an HTTP-based transport **SHOULD** conform to this specification.
- Implementations using an STDIO transport **SHOULD NOT** follow this specification, and
  instead retrieve credentials from the environment.
- Implementations using alternative transports **MUST** follow established security best
  practices for their protocol.

### 1.3 Standards Compliance

This authorization mechanism is based on established specifications listed below, but
implements a selected subset of their features to ensure security and interoperability
while maintaining simplicity:

- OAuth 2.1 IETF DRAFT ([draft-ietf-oauth-v2-1-12](https://datatracker.ietf.org/doc/html/draft-ietf-oauth-v2-1-12))
- OAuth 2.0 Authorization Server Metadata
  ([RFC8414](https://datatracker.ietf.org/doc/html/rfc8414))
- OAuth 2.0 Dynamic Client Registration Protocol
  ([RFC7591](https://datatracker.ietf.org/doc/html/rfc7591))
<<<<<<< HEAD
- OAuth 2.0 Protected Resource Metadata IETF DRAFT ([draft-ietf-oauth-resource-metadata-13](https://datatracker.ietf.org/doc/html/draft-ietf-oauth-resource-metadata-13))
=======
- OAuth 2.0 Protected Resource Metadata ([RFC9728](https://datatracker.ietf.org/doc/html/rfc9728))
>>>>>>> 89a2e980

## 2. Authorization Flow

### 2.1 Overview

1. MCP authorization servers **MUST** implement OAuth 2.1 with appropriate security
   measures for both confidential and public clients.

1. MCP authorization servers and MCP clients **SHOULD** support the OAuth 2.0 Dynamic Client Registration
   Protocol ([RFC7591](https://datatracker.ietf.org/doc/html/rfc7591)).

1. MCP servers **MUST** implement [OAuth 2.0 Protected Resource Metadata](https://datatracker.ietf.org/doc/html/draft-ietf-oauth-resource-metadata-13).
<<<<<<< HEAD
   MCP clients **MUST** use OAuth 2.0 Protected Resource Metadata for authorization discovery.
=======
   MCP clients **MUST** use OAuth 2.0 Protected Resource Metadata for authorization server discovery.
>>>>>>> 89a2e980

1. MCP authorization servers and MCP clients **MUST** implement OAuth 2.0 Authorization
   Server Metadata ([RFC8414](https://datatracker.ietf.org/doc/html/rfc8414)).

### 2.1.1 OAuth Grant Types

OAuth specifies different flows or grant types, which are different ways of obtaining an
access token. Each of these targets different use cases and scenarios.

MCP servers **SHOULD** support the OAuth grant types that best align with the intended
audience. For instance:

1. Authorization Code: useful when the client is acting on behalf of a (human) end user.
   - For instance, an agent calls an MCP tool implemented by a SaaS system.
2. Client Credentials: the client is another application (not a human)
   - For instance, an agent calls a secure MCP tool to check inventory at a specific
     store. No need to impersonate the end user.

### 2.2 Roles
A protected MCP server acts as a [OAuth 2.1 resource server](https://www.ietf.org/archive/id/draft-ietf-oauth-v2-1-12.html#name-roles),
capable of accepting and responding to protected resource requests using access tokens.
<<<<<<< HEAD

An MCP client acts a [OAuth 2.1 client](https://www.ietf.org/archive/id/draft-ietf-oauth-v2-1-12.html#name-roles),
making protected resource requests on behalf of a resource owner.

The authorization server is responsible for interacting with the user and issuing access tokens for use at the MCP server. The implementation details of the authorization server are beyond the scope of this specification. It may be the same server as the
resource server or a separate entity. Section [2.3 Authorization Server Discovery](#2-3-authorizaton-server-discovery)
specifies how an MCP server indicates the location of an authorization server to a client.

### 2.3 Authorization Server Discovery
This section describes the mechanisms by which MCP servers advertise their associated
authorization servers to MCP clients, as well as the discovery process through which MCP
clients can determine authorization server endpoints and supported capabilities.

### 2.3.1 Authorization Server Location
MCP servers **MUST** implement the [OAuth 2.0 Protected Resource Metadata](https://datatracker.ietf.org/doc/html/draft-ietf-oauth-resource-metadata-13)
specification to indicate the locations of authorization servers. The Protected Resource Metadata document returned by the MCP server **MUST** include
the `authorization_servers` field containing at least one authorization server.

The specific use of `authorization_servers` is beyond the scope of this specification; implementers should consult
the [OAuth 2.0 Protected Resource Metadata](https://datatracker.ietf.org/doc/html/draft-ietf-oauth-resource-metadata-13) documentation for
guidance on implementation details.

MCP servers **MUST** use the HTTP header `WWW-Authenticate` when returning a _401 Unauthorized_ to indicate the location of the resource server metadata URL
as described in [OAuth 2.0 Protected Resource Metadata](https://datatracker.ietf.org/doc/html/draft-ietf-oauth-resource-metadata-13).

MCP clients **MUST** be able to parse `WWW-Authenticate` headers and respond appropriately to `HTTP 401 Unauthorized` responses from the MCP server.

=======

An MCP client acts as an [OAuth 2.1 client](https://www.ietf.org/archive/id/draft-ietf-oauth-v2-1-12.html#name-roles),
making protected resource requests on behalf of a resource owner.

The authorization server is responsible for interacting with the user and issuing access tokens for use at the MCP server. The implementation details of the authorization server are beyond the scope of this specification. It may be the same server as the
resource server or a separate entity. Section [2.3 Authorization Server Discovery](#2-3-authorizaton-server-discovery)
specifies how an MCP server indicates the location of its corresponding authorization server to a client.

### 2.3 Authorization Server Discovery
This section describes the mechanisms by which MCP servers advertise their associated
authorization servers to MCP clients, as well as the discovery process through which MCP
clients can determine authorization server endpoints and supported capabilities.

### 2.3.1 Authorization Server Location
MCP servers **MUST** implement the [OAuth 2.0 Protected Resource Metadata](https://datatracker.ietf.org/doc/html/draft-ietf-oauth-resource-metadata-13)
specification to indicate the locations of authorization servers. The Protected Resource Metadata document returned by the MCP server **MUST** include
the `authorization_servers` field containing at least one authorization server.

The specific use of `authorization_servers` is beyond the scope of this specification; implementers should consult
the [OAuth 2.0 Protected Resource Metadata](https://datatracker.ietf.org/doc/html/draft-ietf-oauth-resource-metadata-13) documentation for
guidance on implementation details.

MCP servers **MUST** use the HTTP header `WWW-Authenticate` when returning a _401 Unauthorized_ to indicate the location of the resource server metadata URL
as described in [OAuth 2.0 Protected Resource Metadata](https://datatracker.ietf.org/doc/html/draft-ietf-oauth-resource-metadata-13).

MCP clients **MUST** be able to parse `WWW-Authenticate` headers and respond appropriately to `HTTP 401 Unauthorized` responses from the MCP server.

>>>>>>> 89a2e980

#### 2.3.2 Server Metadata Discovery

MCP clients **MUST** follow the OAuth 2.0 Authorization Server Metadata protocol defined
in [RFC8414](https://datatracker.ietf.org/doc/html/rfc8414) to obtain the information
required to interact with the authorization server.

<<<<<<< HEAD
#### 2.3.3 MCP specific headers for discovery

MCP clients **SHOULD** include the `MCP-Protocol-Version: <protocol-version>` HTTP header during
Server Metadata Discovery to allow the MCP server to respond based on the MCP protocol
version.

MCP servers **SHOULD** use the `MCP-Protocol-Version` header to determine compatibility with the MCP client.

For example: `MCP-Protocol-Version: 2024-11-05`

#### 2.3.4 Sequence Diagram
The following diagram outlines an example flow:

```mermaid
sequenceDiagram
    participant C as Client
    participant M as MCP Server (Resource Server)
    participant A as Authorization Server

    C->>M: MCP Request without token
    M-->>C: HTTP 401 Unauthorized with WWW-Authenticate header
    Note over C: Extract resource_metadata<br />from WWW-Authenticate

    C->>M: GET /.well-known/oauth-protected-resource
    M-->>C: Resource metadata with authorization server URL
    Note over C: Validate RS Metadata,<br />build AS metadata URL

    C->>A: GET /.well-known/oauth-authorization-server
    A-->>C: Authorization server metadata

    Note over C,A: OAuth 2.1 authorization flow happens here

    C->>A: Token Request
    A-->>C: Access Token

    C->>M: MCP Request with Access Token
    M-->>C: Protected Resource Response
    Note over C,M: MCP communication continues with valid token
```
=======
#### 2.3.4 Sequence Diagram
The following diagram outlines an example flow:

```mermaid
sequenceDiagram
    participant C as Client
    participant M as MCP Server (Resource Server)
    participant A as Authorization Server

    C->>M: MCP request without token
    M-->>C: HTTP 401 Unauthorized with WWW-Authenticate header
    Note over C: Extract resource_metadata<br />from WWW-Authenticate

    C->>M: GET /.well-known/oauth-protected-resource
    M-->>C: Resource metadata with authorization server URL
    Note over C: Validate RS metadata,<br />build AS metadata URL

    C->>A: GET /.well-known/oauth-authorization-server
    A-->>C: Authorization server metadata

    Note over C,A: OAuth 2.1 authorization flow happens here

    C->>A: Token request
    A-->>C: Access token

    C->>M: MCP request with access token
    M-->>C: MCP response
    Note over C,M: MCP communication continues with valid token
```

#### 2.4 MCP specific headers for discovery

MCP clients **SHOULD** include the `MCP-Protocol-Version: <protocol-version>` HTTP header during
any request to the MCP server allowing the MCP server to respond based on the MCP protocol version.

MCP servers **SHOULD** use the `MCP-Protocol-Version` header to determine compatibility with the MCP client.

For example: `MCP-Protocol-Version: 2024-11-05`
>>>>>>> 89a2e980

### 2.5 Dynamic Client Registration

MCP clients and authorization servers **SHOULD** support the
[OAuth 2.0 Dynamic Client Registration Protocol](https://datatracker.ietf.org/doc/html/rfc7591)
to allow MCP clients to obtain OAuth client IDs without user interaction. This provides a
standardized way for clients to automatically register with new authorization servers, which is crucial
for MCP because:

- Clients may not know all possible MCP servers and their authorization servers in advance.
- Manual registration would create friction for users.
- It enables seamless connection to new MCP servers and their authorization servers.
- Authorization servers can implement their own registration policies.

Any MCP authorization servers that _do not_ support Dynamic Client Registration need to provide
alternative ways to obtain a client ID (and, if applicable, client credentials). For one of
these authorization servers, MCP clients will have to either:

1. Hardcode a client ID (and, if applicable, client credentials) specifically for that MCP
   server, or
2. Present a UI to users that allows them to enter these details, after registering an
   OAuth client themselves (e.g., through a configuration interface hosted by the
   server).

### 2.6 Authorization Flow Steps

The complete Authorization flow proceeds as follows:

```mermaid
sequenceDiagram
    participant B as User-Agent (Browser)
    participant C as Client
    participant M as MCP Server (Resource Server)
    participant A as Authorization Server

<<<<<<< HEAD
    C->>M: MCP Request without token
    M->>C: HTTP 401 Unauthorized with WWW-Authenticate header
    Note over C: Extract resource_metadata from WWW-Authenticate

    alt WWW-Authenticate header not present
        C->>M: GET /.well-known/oauth-protected-resource
        M->>C: Resource metadata with authorization_server URL
    end

    C->>A: GET /.well-known/oauth-authorization-server
    A->>C: Authorization server metadata

    alt Dynamic Client Registration
=======
    C->>M: MCP request without token
    M->>C: HTTP 401 Unauthorized with WWW-Authenticate header
    Note over C: Extract resource_metadata URL from WWW-Authenticate

    C->>A: GET /.well-known/oauth-authorization-server
    A->>C: Authorization server metadata response

    alt Dynamic client registration
>>>>>>> 89a2e980
        C->>A: POST /register
        A->>C: Client Credentials
    end

    Note over C: Generate PKCE parameters
    C->>B: Open browser with authorization URL + code_challenge
<<<<<<< HEAD
    B->>A: Authorization Request
    Note over A: User authorizes
    A->>B: Redirect to callback with authorization code
    B->>C: Authorization code callback
    C->>A: Token Request + code_verifier
    A->>C: Access Token (+ Refresh Token)
    C->>M: MCP Request with Access Token
    M->>C: Protected Resource Response
```

### 2.6 Access Token Usage

#### 2.6.1 Token Requirements
=======
    B->>A: Authorization request
    Note over A: User authorizes
    A->>B: Redirect to callback with authorization code
    B->>C: Authorization code callback
    C->>A: Token request + code_verifier
    A->>C: Access token (+ refresh token)
    C->>M: MCP request with access token
    M-->>C: MCP response
```

### 2.7 Access Token Usage

#### 2.7.1 Token Requirements
>>>>>>> 89a2e980

Access token handling **MUST** conform to
[OAuth 2.1 Section 5](https://datatracker.ietf.org/doc/html/draft-ietf-oauth-v2-1-12#section-5)
requirements for resource requests. Specifically:

1. MCP client **MUST** use the Authorization request header field
   [Section 5.1.1](https://datatracker.ietf.org/doc/html/draft-ietf-oauth-v2-1-12#section-5.1.1):

```
Authorization: Bearer <access-token>
```

Note that authorization **MUST** be included in every HTTP request from client to server,
even if they are part of the same logical session.

2. Access tokens **MUST NOT** be included in the URI query string

Example request:

```http
GET /v1/contexts HTTP/1.1
Host: mcp.example.com
Authorization: Bearer eyJhbGciOiJIUzI1NiIs...
```

#### 2.7.2 Token Handling

Resource servers **MUST** validate access tokens as described in
[Section 5.2](https://datatracker.ietf.org/doc/html/draft-ietf-oauth-v2-1-12#section-5.2).
If validation fails, servers **MUST** respond according to
[Section 5.3](https://datatracker.ietf.org/doc/html/draft-ietf-oauth-v2-1-12#section-5.3)
error handling requirements. Invalid or expired tokens **MUST** receive a HTTP 401
response.

<<<<<<< HEAD
MCP client **MUST NOT** send tokens other than issued by the MCP authorization server.
=======
MCP clients **MUST NOT** send tokens to the MCP server other than ones issued by the MCP server's authorization server.

MCP authorization servers **MUST** only accept tokens that are valid for use with their
own resources.

MCP servers **MUST NOT** accept or transit any other tokens.

### 2.8 Security Considerations

The following security requirements **MUST** be implemented:
>>>>>>> 89a2e980

MCP servers **MUST** only issue tokens that are valid for use with their own resources.
MCP servers **MUST NOT** accept or transit any other tokens.

### 2.9 Error Handling

Servers **MUST** return appropriate HTTP status codes for authorization errors:

| Status Code | Description  | Usage                                      |
| ----------- | ------------ | ------------------------------------------ |
| 401         | Unauthorized | Authorization required or token invalid    |
| 403         | Forbidden    | Invalid scopes or insufficient permissions |
| 400         | Bad Request  | Malformed authorization request            |

<<<<<<< HEAD

## 3. Security Considerations

### 3.1 Client Token Theft
Attackers who obtain tokens stored by the client can access protected resources with
requests that appear legitimate to resource servers.

Clients **MUST** implement secure token storage and follow OAuth 2.0 best practices,
as outlined in [RFC 9700](https://datatracker.ietf.org/doc/html/rfc9700).

### 3.2 Server Token Theft
An attacker who compromises an MCP authorization server may access stored tokens. MCP authorization servers SHOULD enforce token expiration and rotation to limit the window of exploitation.

### 3.3 Token Interception
An attacker positioned between MCP clients and MCP servers can intercept tokens via [Man-in-the-Middle (MITM)](https://en.wikipedia.org/wiki/Man-in-the-middle_attack) attacks.
=======
### 2.10 Implementation Requirements

1. Implementations **MUST** follow OAuth 2.1 security best practices
1. PKCE is **REQUIRED** for all MCP clients and authorization servers
1. MCP servers that also act as an AS:
    1. **SHOULD** implement token rotation for enhanced security
    1. **SHOULD** restrict token lifetimes based on security requirements
>>>>>>> 89a2e980

To mitigate the risk of this threat:

1. All authorization endpoints **MUST** be served over HTTPS.
1. MCP clients **MUST** implement PKCE according to [OAuth 2.1 section 7.5.2](https://www.ietf.org/archive/id/draft-ietf-oauth-v2-1-12.html#name-countermeasures). PKCE helps  prevent authorization code interception attacks by requiring clients to create a secret verifier-challenge pair, ensuring that only the original requestor can exchange an authorization code for tokens.
1. All redirect URIs **MUST** be either `localhost` or use HTTPS to prevent token and code interception.

### 3.4 Open Redirection
An attacker may craft malicious redirect URIs to direct users to phishing sites 
and intercept credentials during the authorization flow.

MCP clients **MUST** have redirect URIs registered with the authorization server.

Authorization servers **MUST** validate exact redirect URIs against pre-registered values to prevent redirection attacks.

MCP clients **SHOULD** use and verify state parameters in the authorization code flow
and discard any results that do not include or have a mis-match with the original state.

###  3.5 Insecure Redirect URIs
An attacker can capture data transmitted to non-secure endpoints. Redirect URIs MUST be either localhost URLs or HTTPS URLs to prevent token and code interception.

### 3.6 Confused Deputy Problem
An attacker can exploit OAuth proxy configurations that share 3rd party client credentials across multiple users. When an MCP server fronts another authorization server that does not support dynamic client registration, the MCP uses a static client_id with the backing service. If the backing service sets cookies after user authorization, an attacker can craft malicious authorization requests that bypass consent screens for previously authorized applications. MCP servers using a static client_id for a backing service MUST require explicit approval for each newly registered dynamic client prior to forwarding requests to the backing authorization server for user consent.<|MERGE_RESOLUTION|>--- conflicted
+++ resolved
@@ -33,11 +33,7 @@
   ([RFC8414](https://datatracker.ietf.org/doc/html/rfc8414))
 - OAuth 2.0 Dynamic Client Registration Protocol
   ([RFC7591](https://datatracker.ietf.org/doc/html/rfc7591))
-<<<<<<< HEAD
-- OAuth 2.0 Protected Resource Metadata IETF DRAFT ([draft-ietf-oauth-resource-metadata-13](https://datatracker.ietf.org/doc/html/draft-ietf-oauth-resource-metadata-13))
-=======
 - OAuth 2.0 Protected Resource Metadata ([RFC9728](https://datatracker.ietf.org/doc/html/rfc9728))
->>>>>>> 89a2e980
 
 ## 2. Authorization Flow
 
@@ -50,11 +46,7 @@
    Protocol ([RFC7591](https://datatracker.ietf.org/doc/html/rfc7591)).
 
 1. MCP servers **MUST** implement [OAuth 2.0 Protected Resource Metadata](https://datatracker.ietf.org/doc/html/draft-ietf-oauth-resource-metadata-13).
-<<<<<<< HEAD
-   MCP clients **MUST** use OAuth 2.0 Protected Resource Metadata for authorization discovery.
-=======
    MCP clients **MUST** use OAuth 2.0 Protected Resource Metadata for authorization server discovery.
->>>>>>> 89a2e980
 
 1. MCP authorization servers and MCP clients **MUST** implement OAuth 2.0 Authorization
    Server Metadata ([RFC8414](https://datatracker.ietf.org/doc/html/rfc8414)).
@@ -76,14 +68,13 @@
 ### 2.2 Roles
 A protected MCP server acts as a [OAuth 2.1 resource server](https://www.ietf.org/archive/id/draft-ietf-oauth-v2-1-12.html#name-roles),
 capable of accepting and responding to protected resource requests using access tokens.
-<<<<<<< HEAD
-
-An MCP client acts a [OAuth 2.1 client](https://www.ietf.org/archive/id/draft-ietf-oauth-v2-1-12.html#name-roles),
+
+An MCP client acts as an [OAuth 2.1 client](https://www.ietf.org/archive/id/draft-ietf-oauth-v2-1-12.html#name-roles),
 making protected resource requests on behalf of a resource owner.
 
 The authorization server is responsible for interacting with the user and issuing access tokens for use at the MCP server. The implementation details of the authorization server are beyond the scope of this specification. It may be the same server as the
 resource server or a separate entity. Section [2.3 Authorization Server Discovery](#2-3-authorizaton-server-discovery)
-specifies how an MCP server indicates the location of an authorization server to a client.
+specifies how an MCP server indicates the location of its corresponding authorization server to a client.
 
 ### 2.3 Authorization Server Discovery
 This section describes the mechanisms by which MCP servers advertise their associated
@@ -104,52 +95,11 @@
 
 MCP clients **MUST** be able to parse `WWW-Authenticate` headers and respond appropriately to `HTTP 401 Unauthorized` responses from the MCP server.
 
-=======
-
-An MCP client acts as an [OAuth 2.1 client](https://www.ietf.org/archive/id/draft-ietf-oauth-v2-1-12.html#name-roles),
-making protected resource requests on behalf of a resource owner.
-
-The authorization server is responsible for interacting with the user and issuing access tokens for use at the MCP server. The implementation details of the authorization server are beyond the scope of this specification. It may be the same server as the
-resource server or a separate entity. Section [2.3 Authorization Server Discovery](#2-3-authorizaton-server-discovery)
-specifies how an MCP server indicates the location of its corresponding authorization server to a client.
-
-### 2.3 Authorization Server Discovery
-This section describes the mechanisms by which MCP servers advertise their associated
-authorization servers to MCP clients, as well as the discovery process through which MCP
-clients can determine authorization server endpoints and supported capabilities.
-
-### 2.3.1 Authorization Server Location
-MCP servers **MUST** implement the [OAuth 2.0 Protected Resource Metadata](https://datatracker.ietf.org/doc/html/draft-ietf-oauth-resource-metadata-13)
-specification to indicate the locations of authorization servers. The Protected Resource Metadata document returned by the MCP server **MUST** include
-the `authorization_servers` field containing at least one authorization server.
-
-The specific use of `authorization_servers` is beyond the scope of this specification; implementers should consult
-the [OAuth 2.0 Protected Resource Metadata](https://datatracker.ietf.org/doc/html/draft-ietf-oauth-resource-metadata-13) documentation for
-guidance on implementation details.
-
-MCP servers **MUST** use the HTTP header `WWW-Authenticate` when returning a _401 Unauthorized_ to indicate the location of the resource server metadata URL
-as described in [OAuth 2.0 Protected Resource Metadata](https://datatracker.ietf.org/doc/html/draft-ietf-oauth-resource-metadata-13).
-
-MCP clients **MUST** be able to parse `WWW-Authenticate` headers and respond appropriately to `HTTP 401 Unauthorized` responses from the MCP server.
-
->>>>>>> 89a2e980
-
 #### 2.3.2 Server Metadata Discovery
 
 MCP clients **MUST** follow the OAuth 2.0 Authorization Server Metadata protocol defined
 in [RFC8414](https://datatracker.ietf.org/doc/html/rfc8414) to obtain the information
 required to interact with the authorization server.
-
-<<<<<<< HEAD
-#### 2.3.3 MCP specific headers for discovery
-
-MCP clients **SHOULD** include the `MCP-Protocol-Version: <protocol-version>` HTTP header during
-Server Metadata Discovery to allow the MCP server to respond based on the MCP protocol
-version.
-
-MCP servers **SHOULD** use the `MCP-Protocol-Version` header to determine compatibility with the MCP client.
-
-For example: `MCP-Protocol-Version: 2024-11-05`
 
 #### 2.3.4 Sequence Diagram
 The following diagram outlines an example flow:
@@ -160,36 +110,6 @@
     participant M as MCP Server (Resource Server)
     participant A as Authorization Server
 
-    C->>M: MCP Request without token
-    M-->>C: HTTP 401 Unauthorized with WWW-Authenticate header
-    Note over C: Extract resource_metadata<br />from WWW-Authenticate
-
-    C->>M: GET /.well-known/oauth-protected-resource
-    M-->>C: Resource metadata with authorization server URL
-    Note over C: Validate RS Metadata,<br />build AS metadata URL
-
-    C->>A: GET /.well-known/oauth-authorization-server
-    A-->>C: Authorization server metadata
-
-    Note over C,A: OAuth 2.1 authorization flow happens here
-
-    C->>A: Token Request
-    A-->>C: Access Token
-
-    C->>M: MCP Request with Access Token
-    M-->>C: Protected Resource Response
-    Note over C,M: MCP communication continues with valid token
-```
-=======
-#### 2.3.4 Sequence Diagram
-The following diagram outlines an example flow:
-
-```mermaid
-sequenceDiagram
-    participant C as Client
-    participant M as MCP Server (Resource Server)
-    participant A as Authorization Server
-
     C->>M: MCP request without token
     M-->>C: HTTP 401 Unauthorized with WWW-Authenticate header
     Note over C: Extract resource_metadata<br />from WWW-Authenticate
@@ -219,7 +139,6 @@
 MCP servers **SHOULD** use the `MCP-Protocol-Version` header to determine compatibility with the MCP client.
 
 For example: `MCP-Protocol-Version: 2024-11-05`
->>>>>>> 89a2e980
 
 ### 2.5 Dynamic Client Registration
 
@@ -255,21 +174,6 @@
     participant M as MCP Server (Resource Server)
     participant A as Authorization Server
 
-<<<<<<< HEAD
-    C->>M: MCP Request without token
-    M->>C: HTTP 401 Unauthorized with WWW-Authenticate header
-    Note over C: Extract resource_metadata from WWW-Authenticate
-
-    alt WWW-Authenticate header not present
-        C->>M: GET /.well-known/oauth-protected-resource
-        M->>C: Resource metadata with authorization_server URL
-    end
-
-    C->>A: GET /.well-known/oauth-authorization-server
-    A->>C: Authorization server metadata
-
-    alt Dynamic Client Registration
-=======
     C->>M: MCP request without token
     M->>C: HTTP 401 Unauthorized with WWW-Authenticate header
     Note over C: Extract resource_metadata URL from WWW-Authenticate
@@ -278,28 +182,12 @@
     A->>C: Authorization server metadata response
 
     alt Dynamic client registration
->>>>>>> 89a2e980
         C->>A: POST /register
         A->>C: Client Credentials
     end
 
     Note over C: Generate PKCE parameters
     C->>B: Open browser with authorization URL + code_challenge
-<<<<<<< HEAD
-    B->>A: Authorization Request
-    Note over A: User authorizes
-    A->>B: Redirect to callback with authorization code
-    B->>C: Authorization code callback
-    C->>A: Token Request + code_verifier
-    A->>C: Access Token (+ Refresh Token)
-    C->>M: MCP Request with Access Token
-    M->>C: Protected Resource Response
-```
-
-### 2.6 Access Token Usage
-
-#### 2.6.1 Token Requirements
-=======
     B->>A: Authorization request
     Note over A: User authorizes
     A->>B: Redirect to callback with authorization code
@@ -313,7 +201,6 @@
 ### 2.7 Access Token Usage
 
 #### 2.7.1 Token Requirements
->>>>>>> 89a2e980
 
 Access token handling **MUST** conform to
 [OAuth 2.1 Section 5](https://datatracker.ietf.org/doc/html/draft-ietf-oauth-v2-1-12#section-5)
@@ -348,9 +235,6 @@
 error handling requirements. Invalid or expired tokens **MUST** receive a HTTP 401
 response.
 
-<<<<<<< HEAD
-MCP client **MUST NOT** send tokens other than issued by the MCP authorization server.
-=======
 MCP clients **MUST NOT** send tokens to the MCP server other than ones issued by the MCP server's authorization server.
 
 MCP authorization servers **MUST** only accept tokens that are valid for use with their
@@ -361,7 +245,6 @@
 ### 2.8 Security Considerations
 
 The following security requirements **MUST** be implemented:
->>>>>>> 89a2e980
 
 MCP servers **MUST** only issue tokens that are valid for use with their own resources.
 MCP servers **MUST NOT** accept or transit any other tokens.
@@ -376,23 +259,6 @@
 | 403         | Forbidden    | Invalid scopes or insufficient permissions |
 | 400         | Bad Request  | Malformed authorization request            |
 
-<<<<<<< HEAD
-
-## 3. Security Considerations
-
-### 3.1 Client Token Theft
-Attackers who obtain tokens stored by the client can access protected resources with
-requests that appear legitimate to resource servers.
-
-Clients **MUST** implement secure token storage and follow OAuth 2.0 best practices,
-as outlined in [RFC 9700](https://datatracker.ietf.org/doc/html/rfc9700).
-
-### 3.2 Server Token Theft
-An attacker who compromises an MCP authorization server may access stored tokens. MCP authorization servers SHOULD enforce token expiration and rotation to limit the window of exploitation.
-
-### 3.3 Token Interception
-An attacker positioned between MCP clients and MCP servers can intercept tokens via [Man-in-the-Middle (MITM)](https://en.wikipedia.org/wiki/Man-in-the-middle_attack) attacks.
-=======
 ### 2.10 Implementation Requirements
 
 1. Implementations **MUST** follow OAuth 2.1 security best practices
@@ -400,7 +266,21 @@
 1. MCP servers that also act as an AS:
     1. **SHOULD** implement token rotation for enhanced security
     1. **SHOULD** restrict token lifetimes based on security requirements
->>>>>>> 89a2e980
+
+## 3. Security Considerations
+
+### 3.1 Client Token Theft
+Attackers who obtain tokens stored by the client can access protected resources with
+requests that appear legitimate to resource servers.
+
+Clients **MUST** implement secure token storage and follow OAuth 2.0 best practices,
+as outlined in [RFC 9700](https://datatracker.ietf.org/doc/html/rfc9700).
+
+### 3.2 Server Token Theft
+An attacker who compromises an MCP authorization server may access stored tokens. MCP authorization servers SHOULD enforce token expiration and rotation to limit the window of exploitation.
+
+### 3.3 Token Interception
+An attacker positioned between MCP clients and MCP servers can intercept tokens via [Man-in-the-Middle (MITM)](https://en.wikipedia.org/wiki/Man-in-the-middle_attack) attacks.
 
 To mitigate the risk of this threat:
 
@@ -419,7 +299,7 @@
 MCP clients **SHOULD** use and verify state parameters in the authorization code flow
 and discard any results that do not include or have a mis-match with the original state.
 
-###  3.5 Insecure Redirect URIs
+### 3.5 Insecure Redirect URIs
 An attacker can capture data transmitted to non-secure endpoints. Redirect URIs MUST be either localhost URLs or HTTPS URLs to prevent token and code interception.
 
 ### 3.6 Confused Deputy Problem
