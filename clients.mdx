---
title: "Clients"
description: "A list of applications that support MCP integrations"
---

This page provides an overview of applications that support the Model Context Protocol (MCP). Each client may support different MCP features, allowing for varying levels of integration with MCP servers.

## Feature support matrix

<<<<<<< HEAD
| Client | Resources | Prompts | Tools | Sampling | Notes |
|--------|-----------|---------|-------|----------|-------|
| Claude Desktop App | ✅ | ✅ | ✅ | ❌ | Full support for all MCP features except sampling |
| Zed | ❌ | ✅ | ✅ | ❌ | Prompts appear as slash commands |
| Sourcegraph Cody | ✅ | ❌ | ❌ | ❌ | Currently only supports resources through OpenCTX |
=======
| Client                    | [Resources] | [Prompts] | [Tools] | [Sampling] | Roots | Notes                                             |
|---------------------------|-------------|-----------|---------|------------|-------|---------------------------------------------------|
| [Claude Desktop App][Claude] | ✅         | ✅         | ✅       | ❌          | ❌     | Full support for all MCP features                 |
| [Zed][Zed]                | ❌         | ✅         | ✅       | ❌          | ❌     | Prompts appear as slash commands                  |
| [Sourcegraph Cody][Cody]  | ✅         | ❌         | ❌       | ❌          | ❌     | Currently only supports resources through OpenCTX |

[Claude]: https://claude.ai/download
[Zed]: https://zed.dev
[Cody]: https://sourcegraph.com/cody

[Resources]: https://modelcontextprotocol.io/docs/concepts/resources
[Prompts]: https://modelcontextprotocol.io/docs/concepts/prompts
[Tools]: https://modelcontextprotocol.io/docs/concepts/tools
[Sampling]: https://modelcontextprotocol.io/docs/concepts/sampling
>>>>>>> 903afd83

## Client details

### Claude Desktop App
The Claude desktop application provides comprehensive support for MCP, enabling deep integration with local tools and data sources.

**Key features:**
- Full support for resources, allowing attachment of local files and data
- Support for prompt templates
- Tool integration for executing commands and scripts
- Local server connections for enhanced privacy and security

> ⓘ Note: The Claude.ai web application does not currently support MCP. MCP features are only available in the desktop application.

### Zed
[Zed](https://zed.dev/docs/assistant/model-context-protocol) is a high-performance code editor with built-in MCP support, focusing on prompt templates and tool integration.

**Key features:**
- Prompt templates surface as slash commands in the editor
- Tool integration for enhanced coding workflows
- Tight integration with editor features and workspace context
- Does not support MCP resources

### Sourcegraph Cody
[Cody](https://openctx.org/docs/providers/modelcontextprotocol) is Sourcegraph's AI coding assistant, which implements MCP through OpenCTX.

**Key features:**
- Support for MCP resources
- Integration with Sourcegraph's code intelligence
- Uses OpenCTX as an abstraction layer
- Future support planned for additional MCP features

## Adding MCP support to your application

If you've added MCP support to your application, we encourage you to submit a pull request to add it to this list. MCP integration can provide your users with powerful contextual AI capabilities and make your application part of the growing MCP ecosystem.

Benefits of adding MCP support:
- Enable users to bring their own context and tools
- Join a growing ecosystem of interoperable AI applications
- Provide users with flexible integration options
- Support local-first AI workflows

To get started with implementing MCP in your application, check out our [Python](https://github.com/modelcontextprotocol/python-sdk) or [TypeScript SDK Documentation](https://github.com/modelcontextprotocol/typescript-sdk)

## Updates and corrections

This list is maintained by the community. If you notice any inaccuracies or would like to update information about MCP support in your application, please submit a pull request or [open an issue in our documentation repository](https://github.com/modelcontextprotocol/docs/issues).<|MERGE_RESOLUTION|>--- conflicted
+++ resolved
@@ -7,13 +7,6 @@
 
 ## Feature support matrix
 
-<<<<<<< HEAD
-| Client | Resources | Prompts | Tools | Sampling | Notes |
-|--------|-----------|---------|-------|----------|-------|
-| Claude Desktop App | ✅ | ✅ | ✅ | ❌ | Full support for all MCP features except sampling |
-| Zed | ❌ | ✅ | ✅ | ❌ | Prompts appear as slash commands |
-| Sourcegraph Cody | ✅ | ❌ | ❌ | ❌ | Currently only supports resources through OpenCTX |
-=======
 | Client                    | [Resources] | [Prompts] | [Tools] | [Sampling] | Roots | Notes                                             |
 |---------------------------|-------------|-----------|---------|------------|-------|---------------------------------------------------|
 | [Claude Desktop App][Claude] | ✅         | ✅         | ✅       | ❌          | ❌     | Full support for all MCP features                 |
@@ -28,7 +21,6 @@
 [Prompts]: https://modelcontextprotocol.io/docs/concepts/prompts
 [Tools]: https://modelcontextprotocol.io/docs/concepts/tools
 [Sampling]: https://modelcontextprotocol.io/docs/concepts/sampling
->>>>>>> 903afd83
 
 ## Client details
 
